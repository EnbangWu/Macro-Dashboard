"""Streamlit-based US macroeconomic dashboard using live API data.

This app fetches macroeconomic indicators from FRED and the BLS public API
and visualizes recent trends. A FRED API key can be supplied via the
``FRED_API_KEY`` environment variable or placed in ``.streamlit/secrets.toml``
for Streamlit Cloud deployments.
"""

from __future__ import annotations

import os
from datetime import datetime, timedelta

import altair as alt
import pandas as pd
import requests
import streamlit as st

START_DATE = datetime(2018, 1, 1)



def _get_secret(name: str) -> str | None:
    """Return a secret from the environment or Streamlit secrets."""
    value = os.getenv(name)
    if value:
        return value
    try:
        return st.secrets[name]
    except Exception:
        return None


@st.cache_data(show_spinner=False)
def fetch_fred(series: str) -> pd.DataFrame:
    """Return a DataFrame for a given FRED series using the FRED API."""
    api_key = _get_secret("FRED_API_KEY")

    url = "https://api.stlouisfed.org/fred/series/observations"
    params = {
        "series_id": series,
        "file_type": "json",
        "observation_start": START_DATE.strftime("%Y-%m-%d"),
    }
    if api_key:
        params["api_key"] = api_key
    r = requests.get(url, params=params, timeout=20)
    r.raise_for_status()
    out = pd.DataFrame(r.json().get("observations", []))
    out["date"] = pd.to_datetime(out["date"])
    out["value"] = pd.to_numeric(out["value"], errors="coerce")
    return out[["date", "value"]]



@st.cache_data(show_spinner=False)
def fetch_bls(series_id: str) -> pd.DataFrame:
    """Fetch a monthly series from the BLS public API."""
    payload = {
        "seriesid": [series_id],
        "startyear": START_DATE.year,
        "endyear": datetime.today().year,
    }
    url = "https://api.bls.gov/publicAPI/v2/timeseries/data/"
    r = requests.post(url, json=payload, timeout=20)
    r.raise_for_status()
    series = (
        r.json()
        .get("Results", {})
        .get("series", [{}])[0]
        .get("data", [])
    )
    rows: list[dict[str, float | pd.Timestamp]] = []
    for item in series:
        if item.get("period") == "M13":  # annual
            continue
        month = int(item["period"][1:])
        date = pd.to_datetime(f"{item['year']}-{month:02d}-01")
        rows.append({"date": date, "value": float(item["value"])})
    if not rows:
        return pd.DataFrame(columns=["date", "value"])
    return pd.DataFrame(rows).sort_values("date")


CALENDAR_COLUMNS = [
    "Date",
    "Country",
    "Event",
    "Actual",
    "Forecast",
    "TEForecast",
    "Previous",
    "Importance",
    "date_only",
    "time",
]


@st.cache_data(show_spinner=False)
def fetch_calendar() -> pd.DataFrame:
    """Return upcoming U.S. economic events using the Trading Economics API."""
    api_key = _get_secret("TRADING_ECON_API_KEY") or "guest:guest"
    today = datetime.utcnow().date()
    end = today + timedelta(days=14)
    params = {
        "c": api_key,
        "start": today.strftime("%Y-%m-%d"),
        "end": end.strftime("%Y-%m-%d"),
        "importance": 3,
        "format": "json",
    }
    url = (
        "https://api.tradingeconomics.com/calendar/country/"
        "united states"
    )
    try:
        r = requests.get(url, params=params, timeout=20)
        if r.status_code == 403:
            # Key lacks access to U.S. events
            return pd.DataFrame(columns=CALENDAR_COLUMNS)
        r.raise_for_status()
        data = r.json()
    except Exception:
        data = []

    if not isinstance(data, list):
        data = []

    df = pd.DataFrame(data)
    if df.empty:
        return pd.DataFrame(columns=CALENDAR_COLUMNS)

    df = df[df.get("Country") == "United States"]
    df = df[df.get("Importance") == 3]
    df["Date"] = pd.to_datetime(df.get("Date"), errors="coerce")
    df["date_only"] = df["Date"].dt.date
    df["time"] = df["Date"].dt.strftime("%H:%M")
    for col in CALENDAR_COLUMNS:
        if col not in df.columns:
            df[col] = pd.NA
    df = df.sort_values("Date")
    return df[CALENDAR_COLUMNS]



CALENDAR_COLUMNS = [
    "Date",
    "Country",
    "Event",
    "Actual",
    "Forecast",
    "TEForecast",
    "Previous",
    "Importance",
    "date_only",
    "time",
]


@st.cache_data(show_spinner=False)
def fetch_calendar() -> pd.DataFrame:
    """Return upcoming U.S. economic events using the Trading Economics API."""

    api_key = _get_secret("TRADING_ECON_API_KEY") or "guest:guest"
    today = datetime.utcnow().date()
    end = today + timedelta(days=14)
    params = {
        "c": api_key,
        "d1": today.strftime("%Y-%m-%d"),
        "d2": end.strftime("%Y-%m-%d"),
        "format": "json",
    }

    url = "https://api.tradingeconomics.com/calendar/country/united states"

    try:
        r = requests.get(url, params=params, timeout=20)
        r.raise_for_status()
        data = r.json()
    except Exception:

        data = []

    if not isinstance(data, list):
        data = []

    df = pd.DataFrame(data)
    if df.empty:
        return pd.DataFrame(columns=CALENDAR_COLUMNS)

    df = df[df.get("Country") == "United States"]
    df["Date"] = pd.to_datetime(df.get("Date"), errors="coerce")
    df["date_only"] = df["Date"].dt.date
    df["time"] = df["Date"].dt.strftime("%H:%M")
    for col in CALENDAR_COLUMNS:
        if col not in df.columns:
            df[col] = pd.NA
    return df[CALENDAR_COLUMNS]




st.set_page_config(page_title="US Macro Dashboard", layout="wide")

# Load series

# Use official BLS series identifiers
series_map = {
    "CEU0000000001": "Non-Farm Payrolls (thous)",
    "LNS14000000": "Unemployment Rate (%)",

    "CES0500000003": "Avg Hourly Earnings (USD)",
    "CPIAUCSL": "CPI",
    "CPILFESL": "Core CPI",
    "PCEPI": "PCE",
    "PCEPILFE": "Core PCE",
    "FEDFUNDS": "Fed Funds Rate",
}

fred_ids = ["CPIAUCSL", "CPILFESL", "PCEPI", "PCEPILFE", "FEDFUNDS"]

# BLS series IDs (payrolls, unemployment rate, hourly earnings)
bls_ids = ["CEU0000000001", "LNS14000000", "CES0500000003"]


data_frames = {}
for sid in fred_ids:
    data_frames[sid] = fetch_fred(sid)
for sid in bls_ids:
    data_frames[sid] = fetch_bls(sid)

# Compute derived metrics
cpi = data_frames["CPIAUCSL"].set_index("date")
cpi["yoy"] = cpi["value"].pct_change(12) * 100
cpi["mom"] = cpi["value"].pct_change() * 100
core_cpi = data_frames["CPILFESL"].set_index("date")
core_cpi["yoy"] = core_cpi["value"].pct_change(12) * 100
core_cpi["mom"] = core_cpi["value"].pct_change() * 100
pce = data_frames["PCEPI"].set_index("date")
pce["yoy"] = pce["value"].pct_change(12) * 100
core_pce = data_frames["PCEPILFE"].set_index("date")
core_pce["yoy"] = core_pce["value"].pct_change(12) * 100

# Latest metrics

latest: dict[str, float] = {}
for sid, df in data_frames.items():
    if df.empty:
        latest[sid] = float("nan")
        latest[f"prev_{sid}"] = float("nan")
        continue

    latest[sid] = df.iloc[-1]["value"]
    if len(df) > 1:
        latest[f"prev_{sid}"] = df.iloc[-2]["value"]
    else:
        latest[f"prev_{sid}"] = float("nan")

st.title("US Macro Dashboard")

cols = st.columns(4)
for i, sid in enumerate(series_map.keys()):
    val = latest[sid]
    prev = latest.get(f"prev_{sid}", float("nan"))
    delta = val - prev if pd.notna(prev) else None
    with cols[i % 4]:
        st.metric(series_map[sid], f"{val:.2f}", delta=None if delta is None else f"{delta:.2f}")

st.subheader("Inflation Trends")
infl_df = pd.DataFrame(
    {
        "date": cpi.index,
        "CPI YoY": cpi["yoy"],
        "Core CPI YoY": core_cpi["yoy"],
        "PCE YoY": pce["yoy"],
        "Core PCE YoY": core_pce["yoy"],
    }
).melt("date", var_name="series", value_name="value")

# Hover across the x-axis and display all series values at once
infl_hover = alt.selection_point(
    on="pointermove",
    fields=["date"],
    nearest=True,
    empty="none",
)
infl_lines = (
    alt.Chart(infl_df)
    .mark_line()
    .encode(x="date:T", y="value:Q", color="series:N")
)
infl_points = infl_lines.mark_point().encode(
    opacity=alt.condition(infl_hover, alt.value(1), alt.value(0))
).add_params(infl_hover)
infl_tooltips = (
    alt.Chart(infl_df)
    .transform_pivot("series", value="value", groupby=["date"])
    .mark_rule(color="gray")
    .encode(
        x="date:T",
        opacity=alt.condition(infl_hover, alt.value(0.3), alt.value(0)),
        tooltip=[
            "date:T",
            alt.Tooltip("CPI YoY:Q", title="CPI YoY", format=".2f"),
            alt.Tooltip("Core CPI YoY:Q", title="Core CPI YoY", format=".2f"),
            alt.Tooltip("PCE YoY:Q", title="PCE YoY", format=".2f"),
            alt.Tooltip("Core PCE YoY:Q", title="Core PCE YoY", format=".2f"),
        ],
    )
    .add_params(infl_hover)
)
infl_chart = alt.layer(infl_lines, infl_points, infl_tooltips).properties(height=300)
st.altair_chart(infl_chart, use_container_width=True)

st.subheader("Fed Funds Rate")
rate_hover = alt.selection_point(
    on="pointermove",
    fields=["date"],
    nearest=True,
    empty="none",
)
rate_base = alt.Chart(data_frames["FEDFUNDS"]).encode(x="date:T", y="value:Q")
rate_line = rate_base.mark_line(color="orange")
rate_points = (
    rate_base.mark_point(color="orange")
    .encode(
        tooltip=["date:T", "value:Q"],
        opacity=alt.condition(rate_hover, alt.value(1), alt.value(0)),
    )
    .add_params(rate_hover)
)
rate_rule = (
    alt.Chart(data_frames["FEDFUNDS"])
    .mark_rule(color="gray")
    .encode(x="date:T")
    .transform_filter(rate_hover)
)
rate_chart = alt.layer(rate_line, rate_rule, rate_points).properties(height=300)
st.altair_chart(rate_chart, use_container_width=True)

st.subheader("CPI vs Fed Funds Rate")
combo_df = (
    pd.concat(
        [
            cpi["yoy"].rename("CPI YoY"),
            data_frames["FEDFUNDS"].set_index("date")["value"].rename("Fed Funds Rate"),
        ],
        axis=1,
    )
    .reset_index()
    .melt("date", var_name="series", value_name="value")
)

combo_hover = alt.selection_point(
    on="pointermove",
    fields=["date"],
    nearest=True,
    empty="none",
)
combo_lines = (
    alt.Chart(combo_df)
    .mark_line()
    .encode(x="date:T", y="value:Q", color="series:N")
)
combo_points = combo_lines.mark_point().encode(
    opacity=alt.condition(combo_hover, alt.value(1), alt.value(0))
).add_params(combo_hover)
combo_tooltips = (
    alt.Chart(combo_df)
    .transform_pivot("series", value="value", groupby=["date"])
    .mark_rule(color="gray")
    .encode(
        x="date:T",
        opacity=alt.condition(combo_hover, alt.value(0.3), alt.value(0)),
        tooltip=[
            "date:T",
            alt.Tooltip("CPI YoY:Q", title="CPI YoY", format=".2f"),
            alt.Tooltip("Fed Funds Rate:Q", title="Fed Funds Rate", format=".2f"),
        ],
    )
    .add_params(combo_hover)
)
combo_chart = alt.layer(combo_lines, combo_points, combo_tooltips).properties(height=300)
st.altair_chart(combo_chart, use_container_width=True)


with st.sidebar:
    st.header("Economic Calendar (next 14 days)")
    calendar_df = fetch_calendar()
<<<<<<< HEAD
    if "date_only" not in calendar_df.columns:
        calendar_df["date_only"] = pd.NaT
    if calendar_df.empty or calendar_df["Date"].max() < pd.Timestamp.utcnow():
        st.info(
            "No U.S. events were retrieved. Free or guest API keys may not "
            "include United States data. Verify your `TRADING_ECON_API_KEY` "
            "permissions."
        )
=======

    if "date_only" not in calendar_df.columns:
        calendar_df["date_only"] = pd.NaT

>>>>>>> 9ab66ea2
    start = datetime.utcnow().date()
    for day in pd.date_range(start, periods=14):
        st.subheader(day.strftime("%b %d, %Y"))
        day_events = calendar_df[calendar_df["date_only"] == day.date()]
        if day_events.empty:
            st.write("No events scheduled")
            continue
        for _, ev in day_events.sort_values("Date").iterrows():
            def _fmt(x):
                return x if x not in (None, "") else "N/A"

            actual = _fmt(ev.get("Actual"))
            forecast = _fmt(ev.get("Forecast") or ev.get("TEForecast"))
            previous = _fmt(ev.get("Previous"))
            time = ev.get("time") or ""
            importance = int(ev.get("Importance", 1))
            dots = "\u2022" * importance
<<<<<<< HEAD
            event_title = ev.get("Event", "") or ""
            highlight = event_title in [
                "FOMC Meeting",
                "Non Farm Payrolls",
                "ADP Employment Change",
            ] or "CPI" in event_title
=======
            highlight = ev.get("Event") in [
                "FOMC Meeting",
                "Non Farm Payrolls",
                "ADP Employment Change",
            ]
>>>>>>> 9ab66ea2
            style = "color:#ff4b4b;font-weight:bold;" if highlight else ""
            title = f"<span style='{style}'>{ev.get('Event')}</span>"
            st.markdown(
                f"{dots} {time} {ev.get('Country')} - {title}<br>Actual: {actual} | Forecast: {forecast} | Previous: {previous}",
                unsafe_allow_html=True,
            )

if __name__ == "__main__":
    import sys
    import streamlit.runtime as st_runtime

    if not st_runtime.exists():
        import streamlit.web.cli as stcli

        sys.argv = ["streamlit", "run", __file__]
        sys.exit(stcli.main())
<|MERGE_RESOLUTION|>--- conflicted
+++ resolved
@@ -387,7 +387,7 @@
 with st.sidebar:
     st.header("Economic Calendar (next 14 days)")
     calendar_df = fetch_calendar()
-<<<<<<< HEAD
+
     if "date_only" not in calendar_df.columns:
         calendar_df["date_only"] = pd.NaT
     if calendar_df.empty or calendar_df["Date"].max() < pd.Timestamp.utcnow():
@@ -396,12 +396,7 @@
             "include United States data. Verify your `TRADING_ECON_API_KEY` "
             "permissions."
         )
-=======
-
-    if "date_only" not in calendar_df.columns:
-        calendar_df["date_only"] = pd.NaT
-
->>>>>>> 9ab66ea2
+
     start = datetime.utcnow().date()
     for day in pd.date_range(start, periods=14):
         st.subheader(day.strftime("%b %d, %Y"))
@@ -419,20 +414,14 @@
             time = ev.get("time") or ""
             importance = int(ev.get("Importance", 1))
             dots = "\u2022" * importance
-<<<<<<< HEAD
+
             event_title = ev.get("Event", "") or ""
             highlight = event_title in [
                 "FOMC Meeting",
                 "Non Farm Payrolls",
                 "ADP Employment Change",
             ] or "CPI" in event_title
-=======
-            highlight = ev.get("Event") in [
-                "FOMC Meeting",
-                "Non Farm Payrolls",
-                "ADP Employment Change",
-            ]
->>>>>>> 9ab66ea2
+
             style = "color:#ff4b4b;font-weight:bold;" if highlight else ""
             title = f"<span style='{style}'>{ev.get('Event')}</span>"
             st.markdown(
