--- conflicted
+++ resolved
@@ -266,31 +266,7 @@
 combo_chart = alt.layer(combo_lines, combo_points, combo_tooltips).properties(height=300)
 st.altair_chart(combo_chart, use_container_width=True)
 
-<<<<<<< HEAD
-=======
-st.subheader("All Series Data")
-all_series_df = (
-    pd.concat(
-        [
-            df.set_index("date")["value"].rename(series_map.get(sid, sid))
-            for sid, df in data_frames.items()
-        ],
-        axis=1,
-    )
-    .reset_index()
-    .sort_values("date")
-)
-st.dataframe(all_series_df, use_container_width=True)
-csv = all_series_df.to_csv(index=False).encode("utf-8")
-st.download_button(
-    label="Download All Data",
-    data=csv,
-    file_name="all_series.csv",
-    mime="text/csv",
-)
-
-
->>>>>>> d995295c
+
 with st.sidebar:
     st.header("Upcoming Events")
     events = pd.DataFrame(
