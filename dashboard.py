--- conflicted
+++ resolved
@@ -44,7 +44,7 @@
         out["date"] = pd.to_datetime(out["date"])
         out["value"] = pd.to_numeric(out["value"], errors="coerce")
         return out[["date", "value"]]
-<<<<<<< HEAD
+
 
 
 @st.cache_data(show_spinner=False)
@@ -74,58 +74,18 @@
     if not rows:
         return pd.DataFrame(columns=["date", "value"])
     return pd.DataFrame(rows).sort_values("date")
-=======
-
-
-@st.cache_data(show_spinner=False)
-def fetch_bls(series_id: str) -> pd.DataFrame:
-    """Fetch a monthly series from the BLS public API."""
-    payload = {
-        "seriesid": [series_id],
-        "startyear": START_DATE.year,
-        "endyear": datetime.today().year,
-    }
-    url = "https://api.bls.gov/publicAPI/v2/timeseries/data/"
-    r = requests.post(url, json=payload, timeout=20)
-    r.raise_for_status()
-
-    series = (
-        r.json()
-        .get("Results", {})
-        .get("series", [{}])[0]
-        .get("data", [])
-    )
-    rows: list[dict[str, float | pd.Timestamp]] = []
-    for item in series:
-        if item.get("period") == "M13":  # annual
-
-            continue
-        month = int(item["period"][1:])
-        date = pd.to_datetime(f"{item['year']}-{month:02d}-01")
-        rows.append({"date": date, "value": float(item["value"])})
-
-    if not rows:
-        return pd.DataFrame(columns=["date", "value"])
-    return pd.DataFrame(rows).sort_values("date")
-
->>>>>>> dfe64d34
+
 
 
 st.set_page_config(page_title="US Macro Dashboard", layout="wide")
 
 # Load series
-<<<<<<< HEAD
-=======
-
->>>>>>> dfe64d34
+
 # Use official BLS series identifiers
 series_map = {
     "CEU0000000001": "Non-Farm Payrolls (thous)",
     "LNS14000000": "Unemployment Rate (%)",
-<<<<<<< HEAD
-=======
-
->>>>>>> dfe64d34
+
     "CES0500000003": "Avg Hourly Earnings (USD)",
     "CPIAUCSL": "CPI",
     "CPILFESL": "Core CPI",
@@ -135,17 +95,11 @@
 }
 
 fred_ids = ["CPIAUCSL", "CPILFESL", "PCEPI", "PCEPILFE", "FEDFUNDS"]
-<<<<<<< HEAD
+
 # BLS series IDs (payrolls, unemployment rate, hourly earnings)
 bls_ids = ["CEU0000000001", "LNS14000000", "CES0500000003"]
 
-=======
-
-# BLS series IDs (payrolls, unemployment rate, hourly earnings)
-bls_ids = ["CEU0000000001", "LNS14000000", "CES0500000003"]
-
-
->>>>>>> dfe64d34
+
 data_frames = {}
 for sid in fred_ids:
     data_frames[sid] = fetch_fred(sid)
@@ -165,17 +119,14 @@
 core_pce["yoy"] = core_pce["value"].pct_change(12) * 100
 
 # Latest metrics
-<<<<<<< HEAD
+
 latest: dict[str, float] = {}
 for sid, df in data_frames.items():
     if df.empty:
         latest[sid] = float("nan")
         latest[f"prev_{sid}"] = float("nan")
         continue
-=======
-latest = {}
-for sid, df in data_frames.items():
->>>>>>> dfe64d34
+
     latest[sid] = df.iloc[-1]["value"]
     if len(df) > 1:
         latest[f"prev_{sid}"] = df.iloc[-2]["value"]
@@ -227,7 +178,7 @@
     .encode(x="date:T", y="value:Q")
 )
 st.altair_chart(combo, use_container_width=True)
-<<<<<<< HEAD
+
 
 with st.sidebar:
     st.header("Upcoming Events")
@@ -248,22 +199,3 @@
 
         sys.argv = ["streamlit", "run", __file__]
         sys.exit(stcli.main())
-=======
-
-with st.sidebar:
-    st.header("Upcoming Events")
-    events = pd.DataFrame(
-        {
-            "Event": ["FOMC Meeting", "NFP Release", "CPI Release"],
-            "Date": ["2025-07-30", "2025-07-05", "2025-07-11"],
-        }
-    )
-    st.table(events)
-
-if __name__ == "__main__":
-    import sys
-    import streamlit.web.cli as stcli
-
-    sys.argv = ["streamlit", "run", __file__]
-    sys.exit(stcli.main())
->>>>>>> dfe64d34
