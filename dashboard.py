"""Streamlit-based US macroeconomic dashboard using live API data.

This app fetches macroeconomic indicators from FRED and the BLS public API
and visualizes recent trends. A FRED API key can be supplied via the
``FRED_API_KEY`` environment variable or placed in ``.streamlit/secrets.toml``
for Streamlit Cloud deployments.
"""

from __future__ import annotations

import os
from datetime import datetime, timedelta

import altair as alt
import pandas as pd
import requests
import streamlit as st

START_DATE = datetime(2018, 1, 1)



def _get_secret(name: str) -> str | None:
    """Return a secret from the environment or Streamlit secrets."""
    value = os.getenv(name)
    if value:
        return value
    try:
        return st.secrets[name]
    except Exception:
        return None


@st.cache_data(show_spinner=False)
def fetch_fred(series: str) -> pd.DataFrame:
    """Return a DataFrame for a given FRED series using the FRED API."""
    api_key = _get_secret("FRED_API_KEY")

    url = "https://api.stlouisfed.org/fred/series/observations"
    params = {
        "series_id": series,
        "file_type": "json",
        "observation_start": START_DATE.strftime("%Y-%m-%d"),
    }
    if api_key:
        params["api_key"] = api_key
    r = requests.get(url, params=params, timeout=20)
    r.raise_for_status()
    out = pd.DataFrame(r.json().get("observations", []))
    out["date"] = pd.to_datetime(out["date"])
    out["value"] = pd.to_numeric(out["value"], errors="coerce")
    return out[["date", "value"]]



@st.cache_data(show_spinner=False)
def fetch_bls(series_id: str) -> pd.DataFrame:
    """Fetch a monthly series from the BLS public API."""
    payload = {
        "seriesid": [series_id],
        "startyear": START_DATE.year,
        "endyear": datetime.today().year,
    }
    url = "https://api.bls.gov/publicAPI/v2/timeseries/data/"
    r = requests.post(url, json=payload, timeout=20)
    r.raise_for_status()
    series = (
        r.json()
        .get("Results", {})
        .get("series", [{}])[0]
        .get("data", [])
    )
    rows: list[dict[str, float | pd.Timestamp]] = []
    for item in series:
        if item.get("period") == "M13":  # annual
            continue
        month = int(item["period"][1:])
        date = pd.to_datetime(f"{item['year']}-{month:02d}-01")
        rows.append({"date": date, "value": float(item["value"])})
    if not rows:
        return pd.DataFrame(columns=["date", "value"])
    return pd.DataFrame(rows).sort_values("date")


<<<<<<< HEAD
CALENDAR_COLUMNS = [
    "Date",
    "Country",
    "Event",
    "Actual",
    "Forecast",
    "TEForecast",
    "Previous",
    "Importance",
    "date_only",
    "time",
]


@st.cache_data(show_spinner=False)
def fetch_calendar() -> pd.DataFrame:
    """Return upcoming U.S. economic events using the Trading Economics API."""
=======
@st.cache_data(show_spinner=False)
def fetch_calendar() -> pd.DataFrame:
    """Return upcoming economic events using the Trading Economics API."""
>>>>>>> 18eaedae
    api_key = _get_secret("TRADING_ECON_API_KEY") or "guest:guest"
    today = datetime.utcnow().date()
    end = today + timedelta(days=14)
    params = {
        "c": api_key,
        "d1": today.strftime("%Y-%m-%d"),
        "d2": end.strftime("%Y-%m-%d"),
        "format": "json",
    }
<<<<<<< HEAD
    url = "https://api.tradingeconomics.com/calendar/country/united states"
=======

    url = "https://api.tradingeconomics.com/calendar/country/united states"

>>>>>>> 18eaedae
    try:
        r = requests.get(url, params=params, timeout=20)
        r.raise_for_status()
        data = r.json()
    except Exception:
<<<<<<< HEAD
        data = []

    if not isinstance(data, list):
        data = []

    df = pd.DataFrame(data)
    if df.empty:
        return pd.DataFrame(columns=CALENDAR_COLUMNS)

    df = df[df.get("Country") == "United States"]
    df["Date"] = pd.to_datetime(df.get("Date"), errors="coerce")
    df["date_only"] = df["Date"].dt.date
    df["time"] = df["Date"].dt.strftime("%H:%M")
    for col in CALENDAR_COLUMNS:
        if col not in df.columns:
            df[col] = pd.NA
    return df[CALENDAR_COLUMNS]
=======
        return pd.DataFrame()
    if not isinstance(data, list):
        return pd.DataFrame()
    df = pd.DataFrame(data)
    if df.empty:
        return df

    df = df[df.get("Country") == "United States"]

    df["Date"] = pd.to_datetime(df["Date"], errors="coerce")
    df["date_only"] = df["Date"].dt.date
    df["time"] = df["Date"].dt.strftime("%H:%M")
    return df
>>>>>>> 18eaedae



st.set_page_config(page_title="US Macro Dashboard", layout="wide")

# Load series

# Use official BLS series identifiers
series_map = {
    "CEU0000000001": "Non-Farm Payrolls (thous)",
    "LNS14000000": "Unemployment Rate (%)",

    "CES0500000003": "Avg Hourly Earnings (USD)",
    "CPIAUCSL": "CPI",
    "CPILFESL": "Core CPI",
    "PCEPI": "PCE",
    "PCEPILFE": "Core PCE",
    "FEDFUNDS": "Fed Funds Rate",
}

fred_ids = ["CPIAUCSL", "CPILFESL", "PCEPI", "PCEPILFE", "FEDFUNDS"]

# BLS series IDs (payrolls, unemployment rate, hourly earnings)
bls_ids = ["CEU0000000001", "LNS14000000", "CES0500000003"]


data_frames = {}
for sid in fred_ids:
    data_frames[sid] = fetch_fred(sid)
for sid in bls_ids:
    data_frames[sid] = fetch_bls(sid)

# Compute derived metrics
cpi = data_frames["CPIAUCSL"].set_index("date")
cpi["yoy"] = cpi["value"].pct_change(12) * 100
cpi["mom"] = cpi["value"].pct_change() * 100
core_cpi = data_frames["CPILFESL"].set_index("date")
core_cpi["yoy"] = core_cpi["value"].pct_change(12) * 100
core_cpi["mom"] = core_cpi["value"].pct_change() * 100
pce = data_frames["PCEPI"].set_index("date")
pce["yoy"] = pce["value"].pct_change(12) * 100
core_pce = data_frames["PCEPILFE"].set_index("date")
core_pce["yoy"] = core_pce["value"].pct_change(12) * 100

# Latest metrics

latest: dict[str, float] = {}
for sid, df in data_frames.items():
    if df.empty:
        latest[sid] = float("nan")
        latest[f"prev_{sid}"] = float("nan")
        continue

    latest[sid] = df.iloc[-1]["value"]
    if len(df) > 1:
        latest[f"prev_{sid}"] = df.iloc[-2]["value"]
    else:
        latest[f"prev_{sid}"] = float("nan")

st.title("US Macro Dashboard")

cols = st.columns(4)
for i, sid in enumerate(series_map.keys()):
    val = latest[sid]
    prev = latest.get(f"prev_{sid}", float("nan"))
    delta = val - prev if pd.notna(prev) else None
    with cols[i % 4]:
        st.metric(series_map[sid], f"{val:.2f}", delta=None if delta is None else f"{delta:.2f}")

st.subheader("Inflation Trends")
infl_df = pd.DataFrame(
    {
        "date": cpi.index,
        "CPI YoY": cpi["yoy"],
        "Core CPI YoY": core_cpi["yoy"],
        "PCE YoY": pce["yoy"],
        "Core PCE YoY": core_pce["yoy"],
    }
).melt("date", var_name="series", value_name="value")

# Hover across the x-axis and display all series values at once
infl_hover = alt.selection_point(
    on="pointermove",
    fields=["date"],
    nearest=True,
    empty="none",
)
infl_lines = (
    alt.Chart(infl_df)
    .mark_line()
    .encode(x="date:T", y="value:Q", color="series:N")
)
infl_points = infl_lines.mark_point().encode(
    opacity=alt.condition(infl_hover, alt.value(1), alt.value(0))
).add_params(infl_hover)
infl_tooltips = (
    alt.Chart(infl_df)
    .transform_pivot("series", value="value", groupby=["date"])
    .mark_rule(color="gray")
    .encode(
        x="date:T",
        opacity=alt.condition(infl_hover, alt.value(0.3), alt.value(0)),
        tooltip=[
            "date:T",
            alt.Tooltip("CPI YoY:Q", title="CPI YoY", format=".2f"),
            alt.Tooltip("Core CPI YoY:Q", title="Core CPI YoY", format=".2f"),
            alt.Tooltip("PCE YoY:Q", title="PCE YoY", format=".2f"),
            alt.Tooltip("Core PCE YoY:Q", title="Core PCE YoY", format=".2f"),
        ],
    )
    .add_params(infl_hover)
)
infl_chart = alt.layer(infl_lines, infl_points, infl_tooltips).properties(height=300)
st.altair_chart(infl_chart, use_container_width=True)

st.subheader("Fed Funds Rate")
rate_hover = alt.selection_point(
    on="pointermove",
    fields=["date"],
    nearest=True,
    empty="none",
)
rate_base = alt.Chart(data_frames["FEDFUNDS"]).encode(x="date:T", y="value:Q")
rate_line = rate_base.mark_line(color="orange")
rate_points = (
    rate_base.mark_point(color="orange")
    .encode(
        tooltip=["date:T", "value:Q"],
        opacity=alt.condition(rate_hover, alt.value(1), alt.value(0)),
    )
    .add_params(rate_hover)
)
rate_rule = (
    alt.Chart(data_frames["FEDFUNDS"])
    .mark_rule(color="gray")
    .encode(x="date:T")
    .transform_filter(rate_hover)
)
rate_chart = alt.layer(rate_line, rate_rule, rate_points).properties(height=300)
st.altair_chart(rate_chart, use_container_width=True)

st.subheader("CPI vs Fed Funds Rate")
combo_df = (
    pd.concat(
        [
            cpi["yoy"].rename("CPI YoY"),
            data_frames["FEDFUNDS"].set_index("date")["value"].rename("Fed Funds Rate"),
        ],
        axis=1,
    )
    .reset_index()
    .melt("date", var_name="series", value_name="value")
)

combo_hover = alt.selection_point(
    on="pointermove",
    fields=["date"],
    nearest=True,
    empty="none",
)
combo_lines = (
    alt.Chart(combo_df)
    .mark_line()
    .encode(x="date:T", y="value:Q", color="series:N")
)
combo_points = combo_lines.mark_point().encode(
    opacity=alt.condition(combo_hover, alt.value(1), alt.value(0))
).add_params(combo_hover)
combo_tooltips = (
    alt.Chart(combo_df)
    .transform_pivot("series", value="value", groupby=["date"])
    .mark_rule(color="gray")
    .encode(
        x="date:T",
        opacity=alt.condition(combo_hover, alt.value(0.3), alt.value(0)),
        tooltip=[
            "date:T",
            alt.Tooltip("CPI YoY:Q", title="CPI YoY", format=".2f"),
            alt.Tooltip("Fed Funds Rate:Q", title="Fed Funds Rate", format=".2f"),
        ],
    )
    .add_params(combo_hover)
)
combo_chart = alt.layer(combo_lines, combo_points, combo_tooltips).properties(height=300)
st.altair_chart(combo_chart, use_container_width=True)


with st.sidebar:
    st.header("Economic Calendar (next 14 days)")
    calendar_df = fetch_calendar()
<<<<<<< HEAD
    if "date_only" not in calendar_df.columns:
        calendar_df["date_only"] = pd.NaT
=======
>>>>>>> 18eaedae
    start = datetime.utcnow().date()
    for day in pd.date_range(start, periods=14):
        st.subheader(day.strftime("%b %d, %Y"))
        day_events = calendar_df[calendar_df["date_only"] == day.date()]
        if day_events.empty:
            st.write("No events scheduled")
            continue
        for _, ev in day_events.sort_values("Date").iterrows():
            def _fmt(x):
                return x if x not in (None, "") else "N/A"

            actual = _fmt(ev.get("Actual"))
            forecast = _fmt(ev.get("Forecast") or ev.get("TEForecast"))
            previous = _fmt(ev.get("Previous"))
            time = ev.get("time") or ""
            importance = int(ev.get("Importance", 1))
            dots = "\u2022" * importance
            highlight = ev.get("Event") in [
                "FOMC Meeting",
                "Non Farm Payrolls",
                "ADP Employment Change",
            ]
            style = "color:#ff4b4b;font-weight:bold;" if highlight else ""
            title = f"<span style='{style}'>{ev.get('Event')}</span>"
            st.markdown(
                f"{dots} {time} {ev.get('Country')} - {title}<br>Actual: {actual} | Forecast: {forecast} | Previous: {previous}",
                unsafe_allow_html=True,
            )

if __name__ == "__main__":
    import sys
    import streamlit.runtime as st_runtime

    if not st_runtime.exists():
        import streamlit.web.cli as stcli

        sys.argv = ["streamlit", "run", __file__]
        sys.exit(stcli.main())
<|MERGE_RESOLUTION|>--- conflicted
+++ resolved
@@ -82,7 +82,7 @@
     return pd.DataFrame(rows).sort_values("date")
 
 
-<<<<<<< HEAD
+
 CALENDAR_COLUMNS = [
     "Date",
     "Country",
@@ -100,11 +100,7 @@
 @st.cache_data(show_spinner=False)
 def fetch_calendar() -> pd.DataFrame:
     """Return upcoming U.S. economic events using the Trading Economics API."""
-=======
-@st.cache_data(show_spinner=False)
-def fetch_calendar() -> pd.DataFrame:
-    """Return upcoming economic events using the Trading Economics API."""
->>>>>>> 18eaedae
+
     api_key = _get_secret("TRADING_ECON_API_KEY") or "guest:guest"
     today = datetime.utcnow().date()
     end = today + timedelta(days=14)
@@ -114,19 +110,15 @@
         "d2": end.strftime("%Y-%m-%d"),
         "format": "json",
     }
-<<<<<<< HEAD
+
     url = "https://api.tradingeconomics.com/calendar/country/united states"
-=======
-
-    url = "https://api.tradingeconomics.com/calendar/country/united states"
-
->>>>>>> 18eaedae
+
     try:
         r = requests.get(url, params=params, timeout=20)
         r.raise_for_status()
         data = r.json()
     except Exception:
-<<<<<<< HEAD
+
         data = []
 
     if not isinstance(data, list):
@@ -144,21 +136,7 @@
         if col not in df.columns:
             df[col] = pd.NA
     return df[CALENDAR_COLUMNS]
-=======
-        return pd.DataFrame()
-    if not isinstance(data, list):
-        return pd.DataFrame()
-    df = pd.DataFrame(data)
-    if df.empty:
-        return df
-
-    df = df[df.get("Country") == "United States"]
-
-    df["Date"] = pd.to_datetime(df["Date"], errors="coerce")
-    df["date_only"] = df["Date"].dt.date
-    df["time"] = df["Date"].dt.strftime("%H:%M")
-    return df
->>>>>>> 18eaedae
+
 
 
 
@@ -349,11 +327,10 @@
 with st.sidebar:
     st.header("Economic Calendar (next 14 days)")
     calendar_df = fetch_calendar()
-<<<<<<< HEAD
+
     if "date_only" not in calendar_df.columns:
         calendar_df["date_only"] = pd.NaT
-=======
->>>>>>> 18eaedae
+
     start = datetime.utcnow().date()
     for day in pd.date_range(start, periods=14):
         st.subheader(day.strftime("%b %d, %Y"))
