--- conflicted
+++ resolved
@@ -25,8 +25,5 @@
 python dashboard.py
 ```
 
-<<<<<<< HEAD
+
 The dashboard displays metrics for employment, inflation and interest rates along with trend charts and a sidebar showing a 14‑day U.S. economic calendar. Key events such as FOMC meetings, Non Farm Payrolls and ADP Employment changes are highlighted.
-=======
-The dashboard displays metrics for employment, inflation and interest rates along with trend charts and a sidebar showing a 14‑day economic calendar.
->>>>>>> c6d9fa77
