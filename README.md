# Macro Dashboard

This Streamlit application visualizes key U.S. macroeconomic indicators using live data from the FRED and BLS APIs.
All FRED series are retrieved directly via the FRED REST API using the ``requests`` library.

## Requirements

```bash
pip install -r requirements.txt
```

## Usage

Set `FRED_API_KEY` and `TRADING_ECON_API_KEY` environment variables (or provide
them in `.streamlit/secrets.toml` when using Streamlit Cloud) if you need
access to restricted FRED series or a personal Trading Economics key and run:

```bash
streamlit run dashboard.py
```

If the `streamlit` command is unavailable, you can instead launch the app with:

```bash
python dashboard.py
```

<<<<<<< HEAD
The dashboard displays metrics for employment, inflation and interest rates along with trend charts and a sidebar showing a 14‑day U.S. economic calendar. Key events such as FOMC meetings, Non Farm Payrolls and ADP Employment changes are highlighted.

Note that the default `guest:guest` key and many free accounts only return a
limited snapshot of events and may exclude U.S. data entirely. If the sidebar is
empty, verify that your `TRADING_ECON_API_KEY` grants access to United States
calendar entries.
=======

The dashboard displays metrics for employment, inflation and interest rates along with trend charts and a sidebar showing a 14‑day U.S. economic calendar. Key events such as FOMC meetings, Non Farm Payrolls and ADP Employment changes are highlighted.
>>>>>>> 9ab66ea2
<|MERGE_RESOLUTION|>--- conflicted
+++ resolved
@@ -25,14 +25,10 @@
 python dashboard.py
 ```
 
-<<<<<<< HEAD
+
 The dashboard displays metrics for employment, inflation and interest rates along with trend charts and a sidebar showing a 14‑day U.S. economic calendar. Key events such as FOMC meetings, Non Farm Payrolls and ADP Employment changes are highlighted.
 
 Note that the default `guest:guest` key and many free accounts only return a
 limited snapshot of events and may exclude U.S. data entirely. If the sidebar is
 empty, verify that your `TRADING_ECON_API_KEY` grants access to United States
 calendar entries.
-=======
-
-The dashboard displays metrics for employment, inflation and interest rates along with trend charts and a sidebar showing a 14‑day U.S. economic calendar. Key events such as FOMC meetings, Non Farm Payrolls and ADP Employment changes are highlighted.
->>>>>>> 9ab66ea2
